﻿using System.Reflection;
using System.Runtime.InteropServices;

// General Information about an assembly is controlled through the following 
// set of attributes. Change these attribute values to modify the information
// associated with an assembly.
[assembly: AssemblyTitle("NUnit Console Runner")]
<<<<<<< HEAD
[assembly: AssemblyDescription("The console command-line runner for NUnit")]
=======
[assembly: AssemblyDescription("")]
#if DEBUG
[assembly: AssemblyConfiguration("Debug")]
#else
[assembly: AssemblyConfiguration("")]
#endif
[assembly: AssemblyCompany("")]
[assembly: AssemblyProduct("NUnit Console Runner")]
[assembly: AssemblyCopyright("Copyright (C) 2014, Charlie Poole")]
[assembly: AssemblyTrademark("")]
>>>>>>> 8f667996
[assembly: AssemblyCulture("")]

// Setting ComVisible to false makes the types in this assembly not visible 
// to COM components.  If you need to access a type in this assembly from 
// COM, set the ComVisible attribute to true on that type.
[assembly: ComVisible(false)]

// The following GUID is for the ID of the typelib if this project is exposed to COM
<<<<<<< HEAD
[assembly: Guid("b2dfdf79-289b-4b45-ab40-8d461b7d56d7")]
=======
[assembly: Guid("b2dfdf79-289b-4b45-ab40-8d461b7d56d7")]

// Version information for an assembly consists of the following four values:
//
//      Major Version
//      Minor Version 
//      Build Number
//      Revision
//
// You can specify all the values or you can default the Build and Revision Numbers 
// by using the '*' as shown below:
// [assembly: AssemblyVersion("1.0.*")]
[assembly: AssemblyVersion("2.9.7.0")]
[assembly: AssemblyFileVersion("2.9.7.0")]
>>>>>>> 8f667996
<|MERGE_RESOLUTION|>--- conflicted
+++ resolved
@@ -5,21 +5,7 @@
 // set of attributes. Change these attribute values to modify the information
 // associated with an assembly.
 [assembly: AssemblyTitle("NUnit Console Runner")]
-<<<<<<< HEAD
 [assembly: AssemblyDescription("The console command-line runner for NUnit")]
-=======
-[assembly: AssemblyDescription("")]
-#if DEBUG
-[assembly: AssemblyConfiguration("Debug")]
-#else
-[assembly: AssemblyConfiguration("")]
-#endif
-[assembly: AssemblyCompany("")]
-[assembly: AssemblyProduct("NUnit Console Runner")]
-[assembly: AssemblyCopyright("Copyright (C) 2014, Charlie Poole")]
-[assembly: AssemblyTrademark("")]
->>>>>>> 8f667996
-[assembly: AssemblyCulture("")]
 
 // Setting ComVisible to false makes the types in this assembly not visible 
 // to COM components.  If you need to access a type in this assembly from 
@@ -27,21 +13,4 @@
 [assembly: ComVisible(false)]
 
 // The following GUID is for the ID of the typelib if this project is exposed to COM
-<<<<<<< HEAD
-[assembly: Guid("b2dfdf79-289b-4b45-ab40-8d461b7d56d7")]
-=======
-[assembly: Guid("b2dfdf79-289b-4b45-ab40-8d461b7d56d7")]
-
-// Version information for an assembly consists of the following four values:
-//
-//      Major Version
-//      Minor Version 
-//      Build Number
-//      Revision
-//
-// You can specify all the values or you can default the Build and Revision Numbers 
-// by using the '*' as shown below:
-// [assembly: AssemblyVersion("1.0.*")]
-[assembly: AssemblyVersion("2.9.7.0")]
-[assembly: AssemblyFileVersion("2.9.7.0")]
->>>>>>> 8f667996
+[assembly: Guid("b2dfdf79-289b-4b45-ab40-8d461b7d56d7")]