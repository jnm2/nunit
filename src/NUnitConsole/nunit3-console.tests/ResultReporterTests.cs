﻿// ***********************************************************************
// Copyright (c) 2015 Charlie Poole
//
// Permission is hereby granted, free of charge, to any person obtaining
// a copy of this software and associated documentation files (the
// "Software"), to deal in the Software without restriction, including
// without limitation the rights to use, copy, modify, merge, publish,
// distribute, sublicense, and/or sell copies of the Software, and to
// permit persons to whom the Software is furnished to do so, subject to
// the following conditions:
// 
// The above copyright notice and this permission notice shall be
// included in all copies or substantial portions of the Software.
// 
// THE SOFTWARE IS PROVIDED "AS IS", WITHOUT WARRANTY OF ANY KIND,
// EXPRESS OR IMPLIED, INCLUDING BUT NOT LIMITED TO THE WARRANTIES OF
// MERCHANTABILITY, FITNESS FOR A PARTICULAR PURPOSE AND
// NONINFRINGEMENT. IN NO EVENT SHALL THE AUTHORS OR COPYRIGHT HOLDERS BE
// LIABLE FOR ANY CLAIM, DAMAGES OR OTHER LIABILITY, WHETHER IN AN ACTION
// OF CONTRACT, TORT OR OTHERWISE, ARISING FROM, OUT OF OR IN CONNECTION
// WITH THE SOFTWARE OR THE USE OR OTHER DEALINGS IN THE SOFTWARE.
// ***********************************************************************

using System;
using System.Collections.Generic;
using System.IO;
using System.Text;
using System.Xml;
using NUnit.Common;
using NUnit.Engine;
using NUnit.Framework;
using NUnit.Framework.Api;
using NUnit.Framework.Internal;
using NUnit.Tests.Assemblies;
using NUnit.Engine.Internal;

namespace NUnit.ConsoleRunner.Tests
{

    public class ResultReporterTests
    {
<<<<<<< HEAD
        private const string MOCK_TEST_RESULT = "NUnit.ConsoleRunner.Tests.MockTestResult.xml";
        private static readonly string[] REPORT_SEQUENCE = new string[] {
            "Tests Not Run",
            "Errors and Failures",
            //"Run Settings",
            "Test Run Summary"
        };

=======
>>>>>>> 070639bd
        private XmlNode _result;
        private ResultReporter _reporter;
        private StringBuilder _report;

        [OneTimeSetUp]
        public void CreateResult()
        {
            var mockAssembly = typeof (MockAssembly).Assembly;
            var emptySettings = new Dictionary<string, object>();

            var runner = new NUnitTestAssemblyRunner(new DefaultTestAssemblyBuilder());
            runner.Load(mockAssembly, emptySettings);
            var xmlText = runner.Run(TestListener.NULL, Framework.Internal.TestFilter.Empty).ToXml(true).OuterXml;
            var engineResult = AddMetadata(new TestEngineResult(xmlText));
            _result = engineResult.Xml;

            Assert.NotNull(_result, "Unable to create report result.");
        }

        [SetUp]
        public void CreateReporter()
        {
            _report = new StringBuilder();
            var writer = new ExtendedTextWrapper(new StringWriter(_report));
            _reporter = new ResultReporter(_result, writer, new ConsoleOptions());
        }

        [Test]
        public void ReportSequenceTest()
        {
            var report = GetReport(_reporter.ReportResults);

            var reportSequence = new[]
            {
                "Tests Not Run",
                "Errors and Failures",
                "Run Settings",
                "Test Run Summary"
            };

            int last = -1;

            foreach (string title in reportSequence)
            {
                var index = report.IndexOf(title);
                Assert.That(index > 0, "Report not found: " + title);
                Assert.That(index > last, "Report out of sequence: " + title);
                last = index;
            }
        }

        [Test]
        public void CheckReportSettingsTest()
        {
            var expected = new [] {
                "Run Settings",
                "    Setting1Name: Setting1Value",
                "    Setting2Name: Setting2Value",
                ""
            };

            var actualSettingsReport  = GetReportLines(_reporter.WriteRunSettingsReport);
            Assert.That(expected, Is.EqualTo(actualSettingsReport));
        }

        [Test]
        public void SummaryReportTest()
        {
            var expected = new [] {
                "Test Run Summary",
<<<<<<< HEAD
                "  Overall result: Failed",
                "  Test Count: 45, Passed: 30, Failed: 7, Inconclusive: 1, Skipped: 7",
                "    Failed Tests - Failures: 3, Errors: 1, Invalid: 3",
                "    Skipped Tests - Ignored: 4, Explicit: 3, Other: 0",
=======
                "    Overall result: Failed",
                "   Tests run: 32, Passed: 27, Errors: 1, Failures: 3, Inconclusive: 1",
                "     Not run: 10, Invalid: 3, Ignored: 4, Explicit: 3, Skipped: 0",
>>>>>>> 070639bd
                "  Start time: 2015-10-19 02:12:28Z",
                "    End time: 2015-10-19 02:12:29Z",
                "    Duration: 0.349 seconds",
                ""
            };

            var actualSummary = GetReportLines(_reporter.WriteSummaryReport);
            Assert.That(expected, Is.EqualTo(actualSummary));
        }

        [Test]
        public void ErrorsAndFailuresReportTest()
        {
            var nl = Environment.NewLine;

            var expected = new [] {
                "Errors and Failures",
                "1) Failed : NUnit.Tests.Assemblies.MockTestFixture.FailingTest" + nl +
                "Intentional failure",
                "2) Invalid : NUnit.Tests.Assemblies.MockTestFixture.NonPublicTest" + nl +
                "Method is not public",
                "3) Invalid : NUnit.Tests.Assemblies.MockTestFixture.NotRunnableTest" + nl +
                "No arguments were provided",
                "4) Error : NUnit.Tests.Assemblies.MockTestFixture.TestWithException" + nl +
                "System.Exception : Intentional Exception",
                "5) Invalid : NUnit.Tests.BadFixture" + nl +
                "No suitable constructor was found",
                "6) Failed : NUnit.Tests.CDataTestFixure.DemonstrateIllegalSequenceAtEndOfFailureMessage" + nl +
                "The CDATA was: <![CDATA[ My <xml> ]]>",
                "7) Failed : NUnit.Tests.CDataTestFixure.DemonstrateIllegalSequenceInFailureMessage" + nl +
                "Deliberate failure to illustrate ]]> in message",
            };

            var actualErrorFailuresReport = GetReport(_reporter.WriteErrorsAndFailuresReport);

            foreach (var ex in expected)
            {
                Assert.That(actualErrorFailuresReport, Does.Contain(ex));
            }
        }

        [Test]
        public void TestsNotRunTest()
        {
            var expected = new [] {
                "Tests Not Run",
                "",
                "1) Explicit : NUnit.Tests.Assemblies.MockTestFixture.ExplicitTest",
                "",
                "",
                "2) Ignored : NUnit.Tests.Assemblies.MockTestFixture.IgnoreTest",
                "Ignore Message",
                "",
                "3) Explicit : NUnit.Tests.ExplicitFixture.Test1",
                "OneTimeSetUp: ",
                "",
                "4) Explicit : NUnit.Tests.ExplicitFixture.Test2",
                "OneTimeSetUp: ",
                "",
                "5) Ignored : NUnit.Tests.IgnoredFixture.Test1",
                "OneTimeSetUp: BECAUSE",
                "",
                "6) Ignored : NUnit.Tests.IgnoredFixture.Test2",
                "OneTimeSetUp: BECAUSE",
                "",
                "7) Ignored : NUnit.Tests.IgnoredFixture.Test3",
                "OneTimeSetUp: BECAUSE",
                ""
            };

            var report = GetReportLines(_reporter.WriteNotRunReport);
            Assert.That(expected, Is.EqualTo(report));
        }

        #region Helper Methods

        private TestEngineResult AddMetadata(TestEngineResult input)
        {
            input.Add("<settings><setting name=\"Setting1Name\" value=\"Setting1Value\"></setting><setting name=\"Setting2Name\" value=\"Setting2Value\"></setting></settings>");
            return input.Aggregate("test-run start-time=\"2015-10-19 02:12:28Z\" end-time=\"2015-10-19 02:12:29Z\" duration=\"0.348616\"", string.Empty, string.Empty);
        }

        private string GetReport(TestDelegate del)
        {
            del();
            return _report.ToString();
        }

        private IList<string> GetReportLines(TestDelegate del)
        {
            var rdr = new StringReader(GetReport(del));

            string line;
            var lines = new List<string>();
            while ((line = rdr.ReadLine()) != null)
                lines.Add(line);

            return lines;
        }

        #endregion
    }
}<|MERGE_RESOLUTION|>--- conflicted
+++ resolved
@@ -39,17 +39,6 @@
 
     public class ResultReporterTests
     {
-<<<<<<< HEAD
-        private const string MOCK_TEST_RESULT = "NUnit.ConsoleRunner.Tests.MockTestResult.xml";
-        private static readonly string[] REPORT_SEQUENCE = new string[] {
-            "Tests Not Run",
-            "Errors and Failures",
-            //"Run Settings",
-            "Test Run Summary"
-        };
-
-=======
->>>>>>> 070639bd
         private XmlNode _result;
         private ResultReporter _reporter;
         private StringBuilder _report;
@@ -86,7 +75,6 @@
             {
                 "Tests Not Run",
                 "Errors and Failures",
-                "Run Settings",
                 "Test Run Summary"
             };
 
@@ -102,34 +90,14 @@
         }
 
         [Test]
-        public void CheckReportSettingsTest()
-        {
-            var expected = new [] {
-                "Run Settings",
-                "    Setting1Name: Setting1Value",
-                "    Setting2Name: Setting2Value",
-                ""
-            };
-
-            var actualSettingsReport  = GetReportLines(_reporter.WriteRunSettingsReport);
-            Assert.That(expected, Is.EqualTo(actualSettingsReport));
-        }
-
-        [Test]
         public void SummaryReportTest()
         {
             var expected = new [] {
                 "Test Run Summary",
-<<<<<<< HEAD
                 "  Overall result: Failed",
-                "  Test Count: 45, Passed: 30, Failed: 7, Inconclusive: 1, Skipped: 7",
+                "  Test Count: 42, Passed: 27, Failed: 7, Inconclusive: 1, Skipped: 7",
                 "    Failed Tests - Failures: 3, Errors: 1, Invalid: 3",
                 "    Skipped Tests - Ignored: 4, Explicit: 3, Other: 0",
-=======
-                "    Overall result: Failed",
-                "   Tests run: 32, Passed: 27, Errors: 1, Failures: 3, Inconclusive: 1",
-                "     Not run: 10, Invalid: 3, Ignored: 4, Explicit: 3, Skipped: 0",
->>>>>>> 070639bd
                 "  Start time: 2015-10-19 02:12:28Z",
                 "    End time: 2015-10-19 02:12:29Z",
                 "    Duration: 0.349 seconds",
@@ -179,7 +147,6 @@
                 "",
                 "1) Explicit : NUnit.Tests.Assemblies.MockTestFixture.ExplicitTest",
                 "",
-                "",
                 "2) Ignored : NUnit.Tests.Assemblies.MockTestFixture.IgnoreTest",
                 "Ignore Message",
                 "",
