// ***********************************************************************
// Copyright (c) 2015 Charlie Poole
//
// Permission is hereby granted, free of charge, to any person obtaining
// a copy of this software and associated documentation files (the
// "Software"), to deal in the Software without restriction, including
// without limitation the rights to use, copy, modify, merge, publish,
// distribute, sublicense, and/or sell copies of the Software, and to
// permit persons to whom the Software is furnished to do so, subject to
// the following conditions:
//
// The above copyright notice and this permission notice shall be
// included in all copies or substantial portions of the Software.
//
// THE SOFTWARE IS PROVIDED "AS IS", WITHOUT WARRANTY OF ANY KIND,
// EXPRESS OR IMPLIED, INCLUDING BUT NOT LIMITED TO THE WARRANTIES OF
// MERCHANTABILITY, FITNESS FOR A PARTICULAR PURPOSE AND
// NONINFRINGEMENT. IN NO EVENT SHALL THE AUTHORS OR COPYRIGHT HOLDERS BE
// LIABLE FOR ANY CLAIM, DAMAGES OR OTHER LIABILITY, WHETHER IN AN ACTION
// OF CONTRACT, TORT OR OTHERWISE, ARISING FROM, OUT OF OR IN CONNECTION
// WITH THE SOFTWARE OR THE USE OR OTHER DEALINGS IN THE SOFTWARE.
// ***********************************************************************

using System;
using System.Collections.Generic;
using System.Globalization;
using System.IO;
using System.Reflection;
using NUnit.Common;
using NUnit.Compatibility;
using NUnit.Framework.Interfaces;
using NUnit.Framework.Internal;
#if NETSTANDARD1_6
using System.Runtime.InteropServices;
#endif

namespace NUnitLite
{
    public class TextUI
    {
        public ExtendedTextWriter Writer { get; private set; }

        private readonly TextReader _reader;
        private readonly NUnitLiteOptions _options;

        private readonly bool _displayBeforeTest;
        private readonly bool _displayAfterTest;
        private readonly bool _displayBeforeOutput;

        #region Constructor

        public TextUI(ExtendedTextWriter writer, TextReader reader, NUnitLiteOptions options)
        {
            Writer = writer;
            _reader = reader;
            _options = options;
<<<<<<< HEAD

#if NETSTANDARD1_6 || PORTABLE
            string labelsOption = options.DisplayTestLabels?.ToUpper() ?? "ON";
#else
            string labelsOption = options.DisplayTestLabels?.ToUpper(CultureInfo.InvariantCulture) ?? "ON";
#endif
            _displayBeforeTest = labelsOption == "ALL" || labelsOption == "BEFORE";
            _displayAfterTest = labelsOption == "AFTER";
            _displayBeforeOutput = _displayBeforeTest || _displayAfterTest || labelsOption == "ON";
        }

#endregion
=======
        }

        #endregion
>>>>>>> 00ed2384

#region Public Methods

#region DisplayHeader

        /// <summary>
        /// Writes the header.
        /// </summary>
        public void DisplayHeader()
        {
            Assembly executingAssembly = GetType().GetTypeInfo().Assembly;
            AssemblyName assemblyName = AssemblyHelper.GetAssemblyName(executingAssembly);
            Version version = assemblyName.Version;
            string copyright = "Copyright (C) 2017, Charlie Poole";
            string build = "";

            var copyrightAttr = executingAssembly.GetCustomAttribute<AssemblyCopyrightAttribute>();
            if (copyrightAttr != null)
                copyright = copyrightAttr.Copyright;

            var configAttr = executingAssembly.GetCustomAttribute<AssemblyConfigurationAttribute>();
            if (configAttr != null)
                build = string.Format("({0})", configAttr.Configuration);

            WriteHeader(String.Format("NUnitLite {0} {1}", version.ToString(3), build));
            WriteSubHeader(copyright);
            Writer.WriteLine();
        }

#endregion

#region DisplayTestFiles

        public void DisplayTestFiles(IEnumerable<string> testFiles)
        {
            WriteSectionHeader("Test Files");

            foreach (string testFile in testFiles)
                Writer.WriteLine(ColorStyle.Default, "    " + testFile);

            Writer.WriteLine();
        }

#endregion

#region DisplayHelp

        public void DisplayHelp()
        {
            WriteHeader("Usage: NUNITLITE-RUNNER assembly [options]");
            WriteHeader("       USER-EXECUTABLE [options]");
            Writer.WriteLine();
            WriteHelpLine("Runs a set of NUnitLite tests from the console.");
            Writer.WriteLine();

            WriteSectionHeader("Assembly:");
            WriteHelpLine("      File name or path of the assembly from which to execute tests. Required");
            WriteHelpLine("      when using the nunitlite-runner executable to run the tests. Not allowed");
            WriteHelpLine("      when running a self-executing user test assembly.");
            Writer.WriteLine();

            WriteSectionHeader("Options:");
            using (var sw = new StringWriter())
            {
                _options.WriteOptionDescriptions(sw);
                Writer.Write(ColorStyle.Help, sw.ToString());
            }

            WriteSectionHeader("Notes:");
            WriteHelpLine("    * File names may be listed by themselves, with a relative path or ");
            WriteHelpLine("      using an absolute path. Any relative path is based on the current ");
            WriteHelpLine("      directory or on the Documents folder if running on a under the ");
            WriteHelpLine("      compact framework.");
            Writer.WriteLine();
            WriteHelpLine("    * On Windows, options may be prefixed by a '/' character if desired");
            Writer.WriteLine();
            WriteHelpLine("    * Options that take values may use an equal sign or a colon");
            WriteHelpLine("      to separate the option from its value.");
            Writer.WriteLine();
            WriteHelpLine("    * Several options that specify processing of XML output take");
            WriteHelpLine("      an output specification as a value. A SPEC may take one of");
            WriteHelpLine("      the following forms:");
            WriteHelpLine("          --OPTION:filename");
            WriteHelpLine("          --OPTION:filename;format=formatname");
            WriteHelpLine("          --OPTION:filename;transform=xsltfile");
            Writer.WriteLine();
            WriteHelpLine("      The --result option may use any of the following formats:");
            WriteHelpLine("          nunit3 - the native XML format for NUnit 3.0");
            WriteHelpLine("          nunit2 - legacy XML format used by earlier releases of NUnit");
            Writer.WriteLine();
            WriteHelpLine("      The --explore option may use any of the following formats:");
            WriteHelpLine("          nunit3 - the native XML format for NUnit 3.0");
            WriteHelpLine("          cases  - a text file listing the full names of all test cases.");
            WriteHelpLine("      If --explore is used without any specification following, a list of");
            WriteHelpLine("      test cases is output to the console.");
            Writer.WriteLine();
        }

#endregion

#region DisplayRuntimeEnvironment

        /// <summary>
        /// Displays info about the runtime environment.
        /// </summary>
        public void DisplayRuntimeEnvironment()
        {
#if !PORTABLE
            WriteSectionHeader("Runtime Environment");
#if NETSTANDARD1_6
            Writer.WriteLabelLine("   OS Version: ", RuntimeInformation.OSDescription);
            Writer.WriteLabelLine("  CLR Version: ", RuntimeInformation.FrameworkDescription);
#else
            Writer.WriteLabelLine("   OS Version: ", Environment.OSVersion);
            Writer.WriteLabelLine("  CLR Version: ", Environment.Version);
#endif
            Writer.WriteLine();
#endif
        }

#endregion

#region DisplayTestFilters

        public void DisplayTestFilters()
        {
            if (_options.TestList.Count > 0 || _options.WhereClauseSpecified)
            {
                WriteSectionHeader("Test Filters");

                if (_options.TestList.Count > 0)
                    foreach (string testName in _options.TestList)
                        Writer.WriteLabelLine("    Test: ", testName);

                if (_options.WhereClauseSpecified)
                    Writer.WriteLabelLine("    Where: ", _options.WhereClause.Trim());

                Writer.WriteLine();
            }
        }

#endregion

#region DisplayRunSettings

        public void DisplayRunSettings()
        {
            WriteSectionHeader("Run Settings");

            if (_options.DefaultTimeout >= 0)
                Writer.WriteLabelLine("    Default timeout: ", _options.DefaultTimeout);

#if PARALLEL
            Writer.WriteLabelLine(
                "    Number of Test Workers: ",
                _options.NumberOfTestWorkers >= 0
                    ? _options.NumberOfTestWorkers
                    : Math.Max(Environment.ProcessorCount, 2));
#endif

#if !PORTABLE
            Writer.WriteLabelLine("    Work Directory: ", _options.WorkDirectory ?? Directory.GetCurrentDirectory());
#endif

            Writer.WriteLabelLine("    Internal Trace: ", _options.InternalTraceLevel ?? "Off");

            if (_options.TeamCity)
                Writer.WriteLine(ColorStyle.Value, "    Display TeamCity Service Messages");

            Writer.WriteLine();
        }

#endregion

#region TestStarted

        public void TestStarted(ITest test)
        {
            if (_displayBeforeTest && !test.IsSuite)
                WriteLabelLine(test.FullName);
        }

        #endregion

        #region TestFinished

        private bool _testCreatedOutput = false;
        private bool _needsNewLine = false;

        public void TestFinished(ITestResult result)
        {
            if (result.Output.Length > 0)
            {
                if (_displayBeforeOutput)
                    WriteLabelLine(result.Test.FullName);

                WriteOutput(result.Output);

                if (!result.Output.EndsWith("\n"))
                    Writer.WriteLine();
            }

            if (!result.Test.IsSuite)
            {
                if (_displayAfterTest)
                    WriteLabelLineAfterTest(result.Test.FullName, result.ResultState);
            }

            if (result.Test is TestAssembly && _testCreatedOutput)
            {
                Writer.WriteLine();
                _testCreatedOutput = false;
            }
        }

#endregion

#region TestOutput

        public void TestOutput(TestOutput output)
        {
            if (_displayBeforeOutput && output.TestName != null)
                WriteLabelLine(output.TestName);

            WriteOutput(output.Stream == "Error" ? ColorStyle.Error : ColorStyle.Output, output.Text);
        }

#endregion

#region WaitForUser

        public void WaitForUser(string message)
        {
            // Ignore if we don't have a TextReader
            if (_reader != null)
            {
                Writer.WriteLine(ColorStyle.Label, message);
                _reader.ReadLine();
            }
        }

#endregion

#region Test Result Reports

#region DisplaySummaryReport

        public void DisplaySummaryReport(ResultSummary summary)
        {
            var status = summary.ResultState.Status;

            var overallResult = status.ToString();
            if (overallResult == "Skipped")
                overallResult = "Warning";

            ColorStyle overallStyle = status == TestStatus.Passed
                ? ColorStyle.Pass
                : status == TestStatus.Failed
                    ? ColorStyle.Failure
                    : status == TestStatus.Skipped
                        ? ColorStyle.Warning
                        : ColorStyle.Output;

            if (_testCreatedOutput)
                Writer.WriteLine();

            WriteSectionHeader("Test Run Summary");
            Writer.WriteLabelLine("  Overall result: ", overallResult, overallStyle);

            WriteSummaryCount("  Test Count: ", summary.TestCount);
            WriteSummaryCount(", Passed: ", summary.PassCount);
            WriteSummaryCount(", Failed: ", summary.FailedCount, ColorStyle.Failure);
            WriteSummaryCount(", Warnings: ", summary.WarningCount, ColorStyle.Warning);
            WriteSummaryCount(", Inconclusive: ", summary.InconclusiveCount);
            WriteSummaryCount(", Skipped: ", summary.TotalSkipCount);
            Writer.WriteLine();

            if (summary.FailedCount > 0)
            {
                WriteSummaryCount("    Failed Tests - Failures: ", summary.FailureCount, ColorStyle.Failure);
                WriteSummaryCount(", Errors: ", summary.ErrorCount, ColorStyle.Error);
                WriteSummaryCount(", Invalid: ", summary.InvalidCount, ColorStyle.Error);
                Writer.WriteLine();
            }
            if (summary.TotalSkipCount > 0)
            {
                WriteSummaryCount("    Skipped Tests - Ignored: ", summary.IgnoreCount, ColorStyle.Warning);
                WriteSummaryCount(", Explicit: ", summary.ExplicitCount);
                WriteSummaryCount(", Other: ", summary.SkipCount);
                Writer.WriteLine();
            }

            Writer.WriteLabelLine("  Start time: ", summary.StartTime.ToString("u"));
            Writer.WriteLabelLine("    End time: ", summary.EndTime.ToString("u"));
            Writer.WriteLabelLine("    Duration: ", string.Format(NumberFormatInfo.InvariantInfo, "{0:0.000} seconds", summary.Duration));
            Writer.WriteLine();
        }

        private void WriteSummaryCount(string label, int count)
        {
            Writer.WriteLabel(label, count.ToString(CultureInfo.CurrentUICulture));
        }

        private void WriteSummaryCount(string label, int count, ColorStyle color)
        {
            Writer.WriteLabel(label, count.ToString(CultureInfo.CurrentUICulture), count > 0 ? color : ColorStyle.Value);
        }

#endregion

#region DisplayErrorsAndFailuresReport

        public void DisplayErrorsFailuresAndWarningsReport(ITestResult result)
        {
            _reportIndex = 0;
            WriteSectionHeader("Errors, Failures and Warnings");
            DisplayErrorsFailuresAndWarnings(result);
            Writer.WriteLine();

            if (_options.StopOnError)
            {
                Writer.WriteLine(ColorStyle.Failure, "Execution terminated after first error");
                Writer.WriteLine();
            }
        }

#endregion

#region DisplayNotRunReport

        public void DisplayNotRunReport(ITestResult result)
        {
            _reportIndex = 0;
            WriteSectionHeader("Tests Not Run");

            DisplayNotRunResults(result);

            Writer.WriteLine();
        }

#endregion

#region DisplayFullReport

#if FULL    // Not currently used, but may be reactivated
        /// <summary>
        /// Prints a full report of all results
        /// </summary>
        public void DisplayFullReport(ITestResult result)
        {
            WriteLine(ColorStyle.SectionHeader, "All Test Results -");
            _writer.WriteLine();

            DisplayAllResults(result, " ");

            _writer.WriteLine();
        }
#endif

#endregion

#endregion

#region DisplayWarning

        public void DisplayWarning(string text)
        {
            Writer.WriteLine(ColorStyle.Warning, text);
        }

#endregion

#region DisplayError

        public void DisplayError(string text)
        {
            Writer.WriteLine(ColorStyle.Error, text);
        }

#endregion

#region DisplayErrors

        public void DisplayErrors(IList<string> messages)
        {
            foreach (string message in messages)
                DisplayError(message);
        }

#endregion

#endregion

#region Helper Methods

        private void DisplayErrorsFailuresAndWarnings(ITestResult result)
        {
            bool display =
                result.ResultState.Status == TestStatus.Failed ||
                result.ResultState.Status == TestStatus.Warning;

            if (result.Test.IsSuite)
            {
                if (display)
                {
                    var suite = result.Test as TestSuite;
                    var site = result.ResultState.Site;
                    if (suite.TestType == "Theory" || site == FailureSite.SetUp || site == FailureSite.TearDown)
                        DisplayTestResult(result);
                    if (site == FailureSite.SetUp) return;
                }

                foreach (ITestResult childResult in result.Children)
                    DisplayErrorsFailuresAndWarnings(childResult);
            }
            else if (display)
                DisplayTestResult(result);
        }

        private void DisplayNotRunResults(ITestResult result)
        {
            if (result.HasChildren)
                foreach (ITestResult childResult in result.Children)
                    DisplayNotRunResults(childResult);
            else if (result.ResultState.Status == TestStatus.Skipped)
                DisplayTestResult(result);
        }

        private static readonly char[] TRIM_CHARS = new char[] { '\r', '\n' };
        private int _reportIndex;

        private void DisplayTestResult(ITestResult result)
        {
            ResultState resultState = result.ResultState;
            string fullName = result.FullName;
            string message = result.Message;
            string stackTrace = result.StackTrace;
            string reportID = (++_reportIndex).ToString();
            int numAsserts = result.AssertionResults.Count;

#if PORTABLE && !NETSTANDARD1_6
            ColorStyle style = GetColorStyle(resultState);
            string status = GetResultStatus(resultState);
            DisplayTestResult(style, reportID, status, fullName, message, stackTrace);
#else
            if (numAsserts > 0)
            {
                int assertionCounter = 0;
                string assertID = reportID;
                foreach (var assertion in result.AssertionResults)
                {
                    if (numAsserts > 1)
                        assertID = string.Format("{0}-{1}", reportID, ++assertionCounter);
                    ColorStyle style = GetColorStyle(resultState);
                    string status = assertion.Status.ToString();
                    DisplayTestResult(style, assertID, status, fullName, assertion.Message, assertion.StackTrace);
                }
            }
            else
            {
                ColorStyle style = GetColorStyle(resultState);
                string status = GetResultStatus(resultState);
                DisplayTestResult(style, reportID, status, fullName, message, stackTrace);
            }
#endif
        }

        private void DisplayTestResult(ColorStyle style, string prefix, string status, string fullName, string message, string stackTrace)
        {
            Writer.WriteLine();
            Writer.WriteLine(
                style, string.Format("{0}) {1} : {2}", prefix, status, fullName));

            if (!string.IsNullOrEmpty(message))
                Writer.WriteLine(style, message.TrimEnd(TRIM_CHARS));

            if (!string.IsNullOrEmpty(stackTrace))
                Writer.WriteLine(style, stackTrace.TrimEnd(TRIM_CHARS));
        }

        private static ColorStyle GetColorStyle(ResultState resultState)
        {
            ColorStyle style = ColorStyle.Output;
            switch (resultState.Status)
            {
                case TestStatus.Failed:
                    style = ColorStyle.Failure;
                    break;
                case TestStatus.Warning:
                    style = ColorStyle.Warning;
                    break;
                case TestStatus.Skipped:
                    style = resultState.Label == "Ignored" ? ColorStyle.Warning : ColorStyle.Output;
                    break;
                case TestStatus.Passed:
                    style = ColorStyle.Pass;
                    break;
            }

            return style;
        }

        private static string GetResultStatus(ResultState resultState)
        {
            string status = resultState.Label;
            if (string.IsNullOrEmpty(status))
                status = resultState.Status.ToString();

            if (status == "Failed" || status == "Error")
            {
                var site = resultState.Site.ToString();
                if (site == "SetUp" || site == "TearDown")
                    status = site + " " + status;
            }

            return status;
        }

#if FULL
        private void DisplayAllResults(ITestResult result, string indent)
        {
            string status = null;
            ColorStyle style = ColorStyle.Output;
            switch (result.ResultState.Status)
            {
                case TestStatus.Failed:
                    status = "FAIL";
                    style = ColorStyle.Failure;
                    break;
                case TestStatus.Skipped:
                    if (result.ResultState.Label == "Ignored")
                    {
                        status = "IGN ";
                        style = ColorStyle.Warning;
                    }
                    else
                    {
                        status = "SKIP";
                        style = ColorStyle.Output;
                    }
                    break;
                case TestStatus.Inconclusive:
                    status = "INC ";
                    style = ColorStyle.Output;
                    break;
                case TestStatus.Passed:
                    status = "OK  ";
                    style = ColorStyle.Pass;
                    break;
            }

            WriteLine(style, status + indent + result.Name);

            if (result.HasChildren)
                foreach (ITestResult childResult in result.Children)
                    PrintAllResults(childResult, indent + "  ");
        }
#endif

        private void WriteHeader(string text)
        {
            Writer.WriteLine(ColorStyle.Header, text);
        }

        private void WriteSubHeader(string text)
        {
            Writer.WriteLine(ColorStyle.SubHeader, text);
        }

        private void WriteSectionHeader(string text)
        {
            Writer.WriteLine(ColorStyle.SectionHeader, text);
        }

        private void WriteHelpLine(string text)
        {
            Writer.WriteLine(ColorStyle.Help, text);
        }

        private string _currentLabel;

        private void WriteLabelLine(string label)
        {
            if (label != _currentLabel)
            {
                WriteNewLineIfNeeded();

                Writer.WriteLine(ColorStyle.SectionHeader, "=> " + label);

                _testCreatedOutput = true;
                _currentLabel = label;
            }
        }

        private void WriteLabelLineAfterTest(string label, ResultState resultState)
        {
            WriteNewLineIfNeeded();

            string status = string.IsNullOrEmpty(resultState.Label)
                ? resultState.Status.ToString()
                : resultState.Label;

            Writer.Write(GetColorForResultStatus(status), status);
            Writer.WriteLine(ColorStyle.SectionHeader, " => " + label);

            _currentLabel = label;
        }

        private void WriteNewLineIfNeeded()
        {
            if (_needsNewLine)
            {
                Writer.WriteLine();
                _needsNewLine = false;
            }
        }

        private void WriteOutput(string text)
        {
            WriteOutput(ColorStyle.Output, text);
        }

        private void WriteOutput(ColorStyle color, string text)
        {
            Writer.Write(color, text);

            _testCreatedOutput = true;
            _needsNewLine = !text.EndsWith("\n");
        }

         private static ColorStyle GetColorForResultStatus(string status)
        {
            switch (status)
            {
                case "Passed":
                    return ColorStyle.Pass;
                case "Failed":
                    return ColorStyle.Failure;
                case "Error":
                case "Invalid":
                case "Cancelled":
                    return ColorStyle.Error;
                case "Warning":
                case "Ignored":
                    return ColorStyle.Warning;
                default:
                    return ColorStyle.Output;
            }
        }

#endregion
    }
}<|MERGE_RESOLUTION|>--- conflicted
+++ resolved
@@ -54,7 +54,6 @@
             Writer = writer;
             _reader = reader;
             _options = options;
-<<<<<<< HEAD
 
 #if NETSTANDARD1_6 || PORTABLE
             string labelsOption = options.DisplayTestLabels?.ToUpper() ?? "ON";
@@ -66,12 +65,7 @@
             _displayBeforeOutput = _displayBeforeTest || _displayAfterTest || labelsOption == "ON";
         }
 
-#endregion
-=======
-        }
-
         #endregion
->>>>>>> 00ed2384
 
 #region Public Methods
 
