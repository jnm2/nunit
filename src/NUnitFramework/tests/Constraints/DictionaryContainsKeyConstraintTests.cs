--- conflicted
+++ resolved
@@ -285,7 +285,6 @@
             }
         }
 
-<<<<<<< HEAD
         public class TestDictionaryGeneric<TKey, TItem> : Dictionary<TKey, TItem>
         {
             public new bool ContainsKey(TKey key)
@@ -600,22 +599,5 @@
             public bool IsReadOnly { get; }
         }
 #endif
-
-        #endregion
-=======
-        [Test, Explicit("Demonstrates issue #2837")]
-        public void SucceedsWhenKeyIsPresentWhenDictionaryUsingCustomComparer()
-        {
-            var dictionary = new Dictionary<string, string>(StringComparer.OrdinalIgnoreCase) { { "Hello", "World" }, { "Hola", "Mundo" } };
-
-            Assert.That(dictionary, new DictionaryContainsKeyConstraint("hello"));
-        }
-        [Test, Explicit("Demonstrates issue #2837")]
-        public void SucceedsWhenKeyIsPresentUsingContainKeyWhenDictionaryUsingCustomComparer()
-        {
-            var dictionary = new Dictionary<string, string>(StringComparer.OrdinalIgnoreCase) { { "Hello", "World" }, { "Hola", "Mundo" } };
-            Assert.That(dictionary, Does.ContainKey("hola"));
-        }
->>>>>>> ffcfba9b
     }
 }